--- conflicted
+++ resolved
@@ -19,14 +19,10 @@
     <properties>
         <java.version>1.8</java.version>
         <project.build.sourceEncoding>UTF-8</project.build.sourceEncoding>
-<<<<<<< HEAD
-        <spring-cloud.version>Greenwich.M3</spring-cloud.version>
-=======
         <spring-cloud.version>Greenwich.RELEASE</spring-cloud.version>
         <!-- Spring -->
        <!--  <spring.boot.version>2.0.1.RELEASE</spring.boot.version> -->
         <!-- Sonar -->
->>>>>>> 294b33c1
         <sonar.languages>java,xml,css,web</sonar.languages>
         <sonar.java.coveragePlugin>jacoco</sonar.java.coveragePlugin>
         <sonar.jacoco.reportMissing.force.zero>true</sonar.jacoco.reportMissing.force.zero>
