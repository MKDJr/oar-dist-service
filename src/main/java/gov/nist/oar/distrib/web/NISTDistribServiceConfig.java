--- conflicted
+++ resolved
@@ -11,8 +11,7 @@
  */
 package gov.nist.oar.distrib.web;
 
-<<<<<<< HEAD
-=======
+
 import gov.nist.oar.distrib.LongTermStorage;
 import gov.nist.oar.distrib.storage.AWSS3LongTermStorage;
 import gov.nist.oar.distrib.storage.FilesystemLongTermStorage;
@@ -22,7 +21,6 @@
 import gov.nist.oar.distrib.service.DefaultPreservationBagService;
     
 import java.io.InputStream;
->>>>>>> 5c0a9e89
 import java.io.FileNotFoundException;
 import java.io.InputStream;
 
@@ -204,20 +202,6 @@
     }
 
     /**
-<<<<<<< HEAD
-     * Add CORS
-     * 
-     * @return
-     */
-    @Bean
-    public WebMvcConfigurer corsConfigurer() {
-	return new WebMvcConfigurerAdapter() {
-	    @Override
-	    public void addCorsMappings(CorsRegistry registry) {
-		registry.addMapping("/**");
-	    }
-	};
-=======
      * configure MVC model, including setting CORS support and semicolon in URLs.
      * <p>
      * This gets called as a result of having the @SpringBootApplication annotation.
@@ -243,7 +227,6 @@
                 uhlpr.setRemoveSemicolonContent(false);
             }
         };
->>>>>>> 5c0a9e89
     }
 
     /**
