--- conflicted
+++ resolved
@@ -46,20 +46,13 @@
 import gov.nist.oar.distrib.StreamHandle;
 import gov.nist.oar.distrib.service.FileDownloadService;
 import gov.nist.oar.distrib.service.PreservationBagService;
-<<<<<<< HEAD
 import gov.nist.oar.distrib.service.CacheEnabledFileDownloadService;
 import gov.nist.oar.distrib.cachemgr.CacheObject;
 import gov.nist.oar.distrib.cachemgr.CacheManagementException;
 
-import io.swagger.annotations.Api;
-import io.swagger.annotations.ApiOperation;
-import springfox.documentation.annotations.ApiIgnore;
-=======
 import io.swagger.v3.oas.annotations.Operation;
 import io.swagger.v3.oas.annotations.Parameter;
 import io.swagger.v3.oas.annotations.tags.Tag;
-
->>>>>>> 85dc6f7e
 
 /**
  * A web service controller that provides access to downloadable data products
@@ -86,7 +79,8 @@
  * {@link gov.nist.oar.distrib.web.AIPAccessController AIPAccessController}.
  */
 @RestController
-@Tag (name = "Download Files API", description =" These API endpoints allow access to different data products provided by NIST public data repository.")
+@Tag (name = "Download Files API",
+      description =" These API endpoints allow access to different data products provided by NIST public data repository.")
 @RequestMapping(value = "/ds")
 public class DatasetAccessController {
 
@@ -452,56 +446,6 @@
                 msg += " (version " + version + ")";
             logger.info(msg);
         }
-
-        StreamHandle sh = null;
-        try {
-            sh = downl.getDataFile(dsid, filepath, version);
-
-            /*
-             * Need encodeDigest implementation that converts hex to base64
-             *
-             * if (sh.getInfo().checksum != null) response.setHeader("Digest",
-             * encodeDigest(sh.getInfo().checksum));
-             */
-            response.setHeader("Content-Length", Long.toString(sh.getInfo().contentLength));
-            response.setHeader("Content-Type", sh.getInfo().contentType);
-            response.setHeader("Content-Disposition",
-                               "filename=\"" + Pattern.compile("/+").matcher(filepath).replaceAll("_") + "\"");
-
-            int len;
-            byte[] buf = new byte[100000];
-            OutputStream out = response.getOutputStream();
-
-            try {
-                while ((len = sh.dataStream.read(buf)) != -1) {
-                    out.write(buf, 0, len);
-                }
-                logger.info("Data File delivered: " + dsid + "," + dsid + "/" + filepath + ","
-                            + Long.toString(sh.getInfo().contentLength));
-                response.flushBuffer();
-//                logger.info("Data File delivered: " + dsid +","+  dsid + "/" + filepath+","+Long.toString(sh.getInfo().contentLength));
-            } catch (org.apache.catalina.connector.ClientAbortException ex) {
-                // logger.info("Client cancelled the download");
-                logger.info("Data File client canceled: " + filepath + "," + Long.toString(sh.getInfo().contentLength));
-                // response.flushBuffer();
-            } catch (IOException ex) {
-                logger.info("Data File IOException: " + filepath + "," + Long.toString(sh.getInfo().contentLength));
-                logger.debug("IOException type: " + ex.getClass().getName());
-
-                // "Connection reset by peer" gets thrown if the user cancels
-                // the download
-                if (ex.getMessage().contains("Connection reset by peer")) {
-                    logger.info("Client cancelled download");
-                } else {
-                    logger.error("IO error while sending file, " + filepath + ": " + ex.getMessage());
-                    throw ex;
-                }
-            }
-        } finally {
-            if (sh != null)
-                sh.close();
-        }
-<<<<<<< HEAD
 
 	StreamHandle sh = null;
 	try {
@@ -559,7 +503,8 @@
 		while ((len = sh.dataStream.read(buf)) != -1) {
 		    out.write(buf, 0, len);
 		}
-		logger.info("Data File delivered: " + dsid +","+  dsid + "/" + filepath+","+Long.toString(sh.getInfo().contentLength));
+		logger.info("Data File delivered: " + dsid +","+  dsid + "/" + filepath+","+
+                            Long.toString(sh.getInfo().contentLength));
 		response.flushBuffer();
 	    } catch (org.apache.catalina.connector.ClientAbortException ex) {
 		logger.info("Data File client canceled: " + filepath+","+Long.toString(sh.getInfo().contentLength));
@@ -581,8 +526,6 @@
 	    if (sh != null)
 		sh.close();
 	}
-=======
->>>>>>> 85dc6f7e
     }
 
     /*
@@ -596,13 +539,13 @@
      * 
      * @throws IllegalStateException always
      * 
-     * @ApiOperation(value = "return (via the HTTP header) an HTTP error response",
+     * @Operation(value = "return (via the HTTP header) an HTTP error response",
      * nickname = "return error")
      * 
      * @RequestMapping(value = "/_error/**", method=RequestMethod.GET) public void
-     * testErrorHandling(@ApiIgnore HttpServletRequest request,
-     * 
-     * @ApiIgnore HttpServletResponse response) throws ResourceNotFoundException,
+     * testErrorHandling(@Paramter(hidden=true) HttpServletRequest request,
+     * 
+     * @Paramter(hidden=true) HttpServletResponse response) throws ResourceNotFoundException,
      * FileNotFoundException, DistributionException { throw new
      * IllegalStateException("fake state"); }
      */
