/**
 * This software was developed at the National Institute of Standards and Technology by employees of
 * the Federal Government in the course of their official duties. Pursuant to title 17 Section 105
 * of the United States Code this software is not subject to copyright protection and is in the
 * public domain. This is an experimental system. NIST assumes no responsibility whatsoever for its
 * use by other parties, and makes no guarantees, expressed or implied, about its quality,
 * reliability, or any other characteristic. We would appreciate acknowledgement if the software is
 * used. This software can be redistributed and/or modified freely provided that any derivative
 * works bear some notice that they are derived from it, and any modified versions bear some notice
 * that they have been modified.
 */
package gov.nist.oar.distrib.web;

import gov.nist.oar.distrib.LongTermStorage;
import gov.nist.oar.distrib.storage.FilesystemLongTermStorage;

import org.springframework.boot.autoconfigure.SpringBootApplication;
import org.springframework.beans.factory.annotation.Autowired;
import org.springframework.beans.factory.annotation.Value;
import org.springframework.test.context.junit4.SpringJUnit4ClassRunner;
import org.springframework.test.context.TestPropertySource;
import org.springframework.test.context.ContextConfiguration;

import org.junit.Test;
import org.junit.Before;
import org.junit.After;
import org.junit.runner.RunWith;
import static org.junit.Assert.*;


@RunWith(SpringJUnit4ClassRunner.class)
@ContextConfiguration(classes = NISTDistribServiceConfig.class)
@TestPropertySource(properties = {
        "distrib.bagstore.mode=local",
        "distrib.bagstore.location=${basedir}/src/test/resources",
<<<<<<< HEAD
        "distrib.packaging.maxpackagesize = 100000",
        "distrib.packaging.maxfilecount = 2",
        "distrib.packaging.allowedurls = nist.gov|s3.amazonaws.com/nist-midas",
        "distrib.baseurl=http://localhost/oar-dist-service"
=======
        "distrib.baseurl=http://localhost/od"
>>>>>>> 43f779e9
})
public class NISTDistribServiceConfigTest {

    @Autowired
    NISTDistribServiceConfig config;

    @Test
    public void testInjection() {
        assertEquals("local", config.mode);
        assertTrue(config.bagstore.endsWith("src/test/resources"));
        assertNotNull(config.mimemap);
        assertNotNull(config.lts);
        assertTrue(config.lts instanceof FilesystemLongTermStorage);
    }
}<|MERGE_RESOLUTION|>--- conflicted
+++ resolved
@@ -33,14 +33,10 @@
 @TestPropertySource(properties = {
         "distrib.bagstore.mode=local",
         "distrib.bagstore.location=${basedir}/src/test/resources",
-<<<<<<< HEAD
         "distrib.packaging.maxpackagesize = 100000",
         "distrib.packaging.maxfilecount = 2",
         "distrib.packaging.allowedurls = nist.gov|s3.amazonaws.com/nist-midas",
-        "distrib.baseurl=http://localhost/oar-dist-service"
-=======
-        "distrib.baseurl=http://localhost/od"
->>>>>>> 43f779e9
+        "distrib.baseurl=http://localhost/od/ds"
 })
 public class NISTDistribServiceConfigTest {
 
