--- conflicted
+++ resolved
@@ -42,19 +42,10 @@
 import java.util.Map;
 
 import static org.junit.Assert.assertEquals;
-<<<<<<< HEAD
-import static org.junit.Assert.assertTrue;
-import static org.junit.Assert.fail;
-import static org.mockito.ArgumentMatchers.any;
-=======
-import static org.junit.Assert.assertNotNull;
-import static org.junit.Assert.assertNull;
 import static org.junit.Assert.assertTrue;
 import static org.junit.Assert.fail;
 import static org.mockito.ArgumentMatchers.any;
 import static org.mockito.ArgumentMatchers.anyString;
-import static org.mockito.Mockito.doNothing;
->>>>>>> e125b004
 import static org.mockito.Mockito.doReturn;
 import static org.mockito.Mockito.mock;
 import static org.mockito.Mockito.never;
@@ -655,20 +646,13 @@
     public void testUpdateRecord_success() throws Exception {
         String recordId = "record12345";
         String email = "test@example.com";
-<<<<<<< HEAD
         String country = "United States";
-        String expectedApprovalStatus = "Approved_2023-05-09T15:59:03.872Z_" + email;
-
+        String mockRandomId = "mockRandomId123";
+        String expectedApprovalStatus = "Approved_2023-05-09T15:59:03.872Z_" + email + "_" + mockRandomId;
         // Mock behavior of getRecord method
         doReturn(getTestRecordWrapper(expectedApprovalStatus, email, country)).when(service).getRecord("record12345");
-=======
-        String mockRandomId = "mockRandomId123";
-        String expectedApprovalStatus = "Approved_2023-05-09T15:59:03.872Z_" + email + "_" + mockRandomId;
-
-        // Mock behavior of getRecord method
-        doReturn(getTestRecordWrapper(expectedApprovalStatus)).when(service).getRecord("record12345");
+
         when(rpaDatasetCacher.cache(anyString())).thenReturn(mockRandomId);
->>>>>>> e125b004
 
         // Mock HttpResponse
         CloseableHttpResponse httpResponse = mock(CloseableHttpResponse.class);
@@ -724,10 +708,11 @@
         String recordId = "record12345";
         String status = "HelloWorld";
         String email = "test@example.com";
+        String country = "United States";
         String expectedErrorMessage = "Invalid approval status: HelloWorld";
 
         // Mock behavior of getRecord method
-        doReturn(getTestRecordWrapper("Pending")).when(service).getRecord("record12345");
+        doReturn(getTestRecordWrapper("Pending", email, country)).when(service).getRecord("record12345");
 
         // Call the method and catch the exception
         try {
@@ -757,9 +742,9 @@
         String recordId = "record12345";
         String email = "sme@test.com";
         String status = "Declined";
-
+        String country = "United States";
         // Mock behavior of getRecord method to simulate a record that has not been approved before
-        doReturn(getTestRecordWrapper("Pending")).when(service).getRecord(recordId);
+        doReturn(getTestRecordWrapper("Pending", email, country)).when(service).getRecord(recordId);
 
         // Mock HttpResponse for the decline operation
         CloseableHttpResponse httpResponse = mock(CloseableHttpResponse.class);
@@ -803,10 +788,11 @@
         String email = "sme@test.com";
         String status = "Declined";
         String mockRandomId = "mockRandomId123";
+        String country = "United States";
         String initialApprovalStatus = "Approved_2023-05-09T15:59:03.872Z_" + email + "_" + mockRandomId;
 
         // Mock behavior of getRecord method to simulate retrieving a previously approved record
-        doReturn(getTestRecordWrapper(initialApprovalStatus)).when(service).getRecord(recordId);
+        doReturn(getTestRecordWrapper(initialApprovalStatus, email, country)).when(service).getRecord(recordId);
 
         // Simulate `uncache` returning true
         when(rpaDatasetCacher.uncache(anyString())).thenReturn(true);
