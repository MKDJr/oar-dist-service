{
  "baseDownloadUrl": "https://localhost/od/ds",
  "datacartUrl": "https://localhost/datacart/rpa",
  "headbagCacheSize": 50000000,
  "bagstoreMode": "local",
  "jwtSecretKey": "1234567890 pdr.rpa.2023 1234567890",
<<<<<<< HEAD
  "disallowedEmails": [
    "@123\\.",
    "@example\\.com$"
  ],
  "disallowedCountries": [
    "Cuba",
    "North Korea"
  ]
=======
  "expiresAfterMillis": 1209600000
>>>>>>> e125b004
}<|MERGE_RESOLUTION|>--- conflicted
+++ resolved
@@ -4,7 +4,6 @@
   "headbagCacheSize": 50000000,
   "bagstoreMode": "local",
   "jwtSecretKey": "1234567890 pdr.rpa.2023 1234567890",
-<<<<<<< HEAD
   "disallowedEmails": [
     "@123\\.",
     "@example\\.com$"
@@ -12,8 +11,6 @@
   "disallowedCountries": [
     "Cuba",
     "North Korea"
-  ]
-=======
+  ],
   "expiresAfterMillis": 1209600000
->>>>>>> e125b004
 }