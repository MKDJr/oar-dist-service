--- conflicted
+++ resolved
@@ -1,11 +1,7 @@
 FROM openjdk:8-jdk-slim-stretch
 
-<<<<<<< HEAD
-# this is a hack due to a change in openjdk:8-jdk-slim-stretch; may
-# need to consider switching to a different base image
-=======
 # a hack that gets around an installation problem with update-alternatives, openjdk-8-jdk-headless
->>>>>>> 4ae75f16
+
 RUN mkdir -p /usr/share/man/man1
 
 RUN apt-get update && apt-get upgrade -y && apt-get install -y netcat-openbsd zip git less \
